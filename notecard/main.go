// Copyright 2017 Blues Inc.  All rights reserved.
// Use of this source code is governed by licenses granted by the
// copyright holder including that found in the LICENSE file.

package main

import (
	"bytes"
	"crypto/md5"
	"flag"
	"fmt"
	"io/ioutil"
	"os"
	"os/signal"
	"strings"
	"syscall"
	"time"

	"github.com/blues/note-cli/lib"
	"github.com/blues/note-go/note"
	"github.com/blues/note-go/notecard"
)

// Exit codes
const exitFail = 1

// The open Notecard
var card *notecard.Context

// CLI Version - Set by ldflags during build/release
var version = "development"

// getFlagGroups returns the organized flag groups
func getFlagGroups() []lib.FlagGroup {
	return []lib.FlagGroup{
		{
			Name:        "config",
			Description: "Basic Configuration",
			Flags: []*flag.Flag{
				lib.GetFlagByName("product"),
				lib.GetFlagByName("sn"),
				lib.GetFlagByName("hub"),
				lib.GetFlagByName("info"),
			},
		},
		{
			Name:        "device",
			Description: "Device Management",
			Flags: []*flag.Flag{
				lib.GetFlagByName("scan"),
				lib.GetFlagByName("factory"),
				lib.GetFlagByName("format"),
				lib.GetFlagByName("setup"),
				lib.GetFlagByName("setup-sku"),
				lib.GetFlagByName("provision"),
				lib.GetFlagByName("sideload"),
			},
		},
		{
			Name:        "comm",
			Description: "Communication & Debug",
			Flags: []*flag.Flag{
<<<<<<< HEAD
				lib.GetFlagByName("verbose"),
				lib.GetFlagByName("pretty"),
				lib.GetFlagByName("req"),
				lib.GetFlagByName("input"),
				lib.GetFlagByName("output"),
				lib.GetFlagByName("fast"),
				lib.GetFlagByName("trace"),
=======
				getFlagByName("verbose"),
				getFlagByName("pretty"),
				getFlagByName("req"),
				getFlagByName("input"),
				getFlagByName("output"),
				getFlagByName("fast"),
				getFlagByName("trace"),
				getFlagByName("force"),
>>>>>>> df17233b
			},
		},
		{
			Name:        "hub",
			Description: "Notehub Sync & Status",
			Flags: []*flag.Flag{
				lib.GetFlagByName("when-connected"),
				lib.GetFlagByName("when-disconnected"),
				lib.GetFlagByName("when-disarmed"),
				lib.GetFlagByName("when-synced"),
				lib.GetFlagByName("sync"),
				lib.GetFlagByName("watch"),
			},
		},
		{
			Name:        "tools",
			Description: "Utilities & Tools",
			Flags: []*flag.Flag{
				lib.GetFlagByName("play"),
				lib.GetFlagByName("playtime"),
				lib.GetFlagByName("commtest"),
				lib.GetFlagByName("echo"),
				lib.GetFlagByName("binpack"),
			},
		},
		{
			Name:        "notefile",
			Description: "Notefile Management",
			Flags: []*flag.Flag{
				lib.GetFlagByName("explore"),
				lib.GetFlagByName("reserved"),
				lib.GetFlagByName("log"),
			},
		},
		{
			Name:        "cli",
			Description: "CLI Configuration",
			Flags: []*flag.Flag{
<<<<<<< HEAD
				lib.GetFlagByName("interface"),
				lib.GetFlagByName("port"),
				lib.GetFlagByName("portconfig"),
=======
				getFlagByName("interface"),
				getFlagByName("port"),
				getFlagByName("portconfig"),
				getFlagByName("json-schema-url"),
>>>>>>> df17233b
			},
		},
		{
			Name:        "other",
			Description: "Other",
			Flags: []*flag.Flag{
				lib.GetFlagByName("version"),
			},
		},
	}
}

// Main entry
func main() {
	// Channel to handle OS signals
	signalChan := make(chan os.Signal, 1)
	signal.Notify(signalChan, syscall.SIGINT, syscall.SIGTERM, syscall.SIGQUIT)

	// Make sure to close the Notecard connection before the program ends.
	defer func() {
		if card != nil {
			card.Close()
		}
	}()

	// Similarly, close the Notecard connection on SIGINT, SIGTERM, and SIGQUIT.
	go func() {
		sig := <-signalChan
		fmt.Printf("Received signal: %s\n", sig)
		if card != nil {
			card.Close()
		}
		os.Exit(exitFail)
	}()

	// Override the default usage function to use our grouped format
	flag.Usage = func() {
		lib.PrintGroupedFlags(getFlagGroups(), "notecard")
	}

	// Process actions
	var actionPretty bool
	flag.BoolVar(&actionPretty, "pretty", false, "format JSON output indented")
	var actionRequest string
	flag.StringVar(&actionRequest, "req", "", "perform the specified request (in quotes)")
	var actionWhenConnected bool
	flag.BoolVar(&actionWhenConnected, "when-connected", false, "wait until connected")
	var actionWhenDisconnected bool
	flag.BoolVar(&actionWhenDisconnected, "when-disconnected", false, "wait until disconnected")
	var actionWhenDisarmed bool
	flag.BoolVar(&actionWhenDisarmed, "when-disarmed", false, "wait until ATTN is disarmed")
	var actionVerbose bool
	flag.BoolVar(&actionVerbose, "verbose", false, "display Notecard requests and responses")
	var actionForce bool
	flag.BoolVar(&actionForce, "force", false, "bypass JSON request validation against the Notecard schema (when used with -req)")
	var actionWhenSynced bool
	flag.BoolVar(&actionWhenSynced, "when-synced", false, "sync if needed and wait until sync completed")
	var actionReserved bool
	flag.BoolVar(&actionReserved, "reserved", false, "when exploring, include reserved notefiles")
	var actionExplore bool
	flag.BoolVar(&actionExplore, "explore", false, "explore the contents of the device")
	var actionFactory bool
	flag.BoolVar(&actionFactory, "factory", false, "reset Notecard to factory defaults")
	var actionFormat bool
	flag.BoolVar(&actionFormat, "format", false, "reset Notecard's Notefile storage but retain configuration")
	var actionInput string
	flag.StringVar(&actionInput, "input", "", "add the contents of this file as a payload to the request")
	var actionOutput string
	flag.StringVar(&actionOutput, "output", "", "output file")
	var actionLog string
	flag.StringVar(&actionLog, "log", "", "add a text string to the _log.qo Notefile")
	var actionTrace bool
	flag.BoolVar(&actionTrace, "trace", false, "watch Notecard's trace output")
	var actionPlayground bool
	flag.BoolVar(&actionPlayground, "play", false, "enter JSON request/response playground")
	var actionPlaytime int
	flag.IntVar(&actionPlaytime, "playtime", 0, "enter number of minutes to play")
	var actionSync bool
	flag.BoolVar(&actionSync, "sync", false, "manually initiate a sync")
	var actionProduct string
	flag.StringVar(&actionProduct, "product", "", "set product UID")
	var actionSN string
	flag.StringVar(&actionSN, "sn", "", "set serial number")
	var actionInfo bool
	flag.BoolVar(&actionInfo, "info", false, "show information about the Notecard")
	var actionHub string
	flag.StringVar(&actionHub, "hub", "", "set notehub domain")
	var actionWatchLevel int
	flag.IntVar(&actionWatchLevel, "watch", -1, "watch ongoing sync status of a given level (0-5)")
	var actionCommtest bool
	flag.BoolVar(&actionCommtest, "commtest", false, "perform repetitive request/response test to validate comms with the Notecard")
	var actionSetup string
	flag.StringVar(&actionSetup, "setup", "", "issue requests sequentially as stored in the specified .json file")
	var actionSetupSKU string
	flag.StringVar(&actionSetupSKU, "setup-sku", "", "configure a Notecard for self-setup even after factory restore, with  requests in the specified .json file")
	var actionScan string
	flag.StringVar(&actionScan, "scan", "", "scan a batch of Notecards to collect info or to set them up")
	var actionProvision string
	flag.StringVar(&actionProvision, "provision", "", "provision into carrier account using AccountSID:AuthTOKEN")
	var actionDFUPackage string
	flag.StringVar(&actionDFUPackage, "binpack", "", "package multiple .bin's for DFU into a single .bins package")
	var actionFast bool
	flag.BoolVar(&actionFast, "fast", false, "use low timeouts and big buffers when sending to Notecard knowing that {io} errors are to be expected")
	var actionSideload string
	flag.StringVar(&actionSideload, "sideload", "", "side-load a .bin or .bins into the Notecard's storage")
	var actionEcho int
	flag.IntVar(&actionEcho, "echo", 0, "perform <N> iterations of a communications reliability test to the Notecard")
	var actionVersion bool
	flag.BoolVar(&actionVersion, "version", false, "print the current version of the CLI")

	// Parse these flags and also the note tool config flags
	err := lib.FlagParse(true, false)
	if err != nil {
		fmt.Printf("%s\n", err)
		os.Exit(exitFail)
	}

	// If no action specified (i.e. just -port x), exit so that we don't touch the wrong port
	if len(os.Args) == 1 {
		lib.PrintGroupedFlags(getFlagGroups(), "notecard")
		lib.ConfigShow()
		fmt.Printf("\n")
		nInterface, nPort, _ := notecard.Defaults()
		if lib.Config.Interface != "" {
			nInterface = lib.Config.Interface
			nPort = lib.Config.IPort[lib.Config.Interface].Port
		}
		var ports []string
		if nInterface == notecard.NotecardInterfaceSerial {
			ports, _, _, _ = notecard.SerialPorts()
		}
		if nInterface == notecard.NotecardInterfaceI2C {
			ports, _, _, _ = notecard.I2CPorts()
		}
		if len(ports) != 0 {
			fmt.Printf("Ports on '%s':\n", nInterface)
			for _, port := range ports {
				if port == nPort {
					fmt.Printf("   %s ***\n", port)
				} else {
					fmt.Printf("   %s\n", port)
				}
			}
		}
		return
	}

	// Process the main part of the command line as a -req if neither Req nor DFU are specified
	if actionDFUPackage == "" && actionRequest == "" {
		argsLeft := len(flag.Args())
		if argsLeft == 1 {
			actionRequest = flag.Args()[0]
		} else if argsLeft > 0 {
			fmt.Printf("to send a JSON request to the Notecard, please place it in quotes")
			os.Exit(exitFail)
		}
	}

	// Both actionDFUPackage and actionRequest potentially use the 'remaining args' outside the flags
	if actionDFUPackage != "" && actionRequest != "" {
		fmt.Printf("-req and -binpack may not be combined into one command")
		os.Exit(exitFail)
	}

	// Open the card, just to make sure errors are reported early
	configVal := lib.Config.IPort[lib.Config.Interface].PortConfig
	if actionPlaytime != 0 {
		configVal = actionPlaytime
		actionPlayground = true
	}
	notecard.InitialDebugMode = actionVerbose
	notecard.InitialTraceMode = actionTrace
	card, err = notecard.Open(lib.Config.Interface, lib.Config.IPort[lib.Config.Interface].Port, configVal)

	// Process non-config commands
	var rsp notecard.Request

	// The timouts in the note-go library are set under the assumption that
	// the device is connected with long header wires that have significant
	// capacitance and resistance, and where there may be arbitrary activity
	// on the Notecard. This switch uses a larger buffer and shorter inter-segment
	// delays under the assumption that perhaps this is being done using USB.
	// NOTE: the comment above was from before USB flow control was implemented
	// in the Notecard, in build 15741 Jan 26 2023.  At that time, this was
	// 1024/30, but is no longer relevant as we can pound the Notecard on the
	// USB port because of hardware flow control.
	if err == nil && actionFast {
		notecard.RequestSegmentMaxLen = 1024
		notecard.RequestSegmentDelayMs = 5
	}

	// Wait until disconnected
	if err == nil && actionWhenDisconnected {
		for {
			rsp, err := card.TransactionRequest(notecard.Request{Req: "hub.status", NotefileID: notecard.SyncLogNotefile, Delete: true})
			if err != nil {
				fmt.Printf("%s\n", err)
				break
			}
			if strings.Contains(rsp.Status, note.ErrTransportDisconnected) {
				break
			}
			fmt.Printf("%s\n", rsp.Status)
			time.Sleep(3 * time.Second)
		}
	}

	// Wait until connected
	if err == nil && actionWhenConnected {
		for {
			delay := true
			rsp, err := card.TransactionRequest(notecard.Request{Req: "note.get", NotefileID: notecard.SyncLogNotefile, Delete: true})
			if err != nil && note.ErrorContains(err, note.ErrNoteNoExist) {
				delay = true
				err = nil
			}
			if err != nil {
				fmt.Printf("%s\n", err)
				break
			}
			if rsp.Connected {
				break
			} else if rsp.Body != nil {
				var body notecard.SyncLogBody
				note.BodyToObject(rsp.Body, &body)
				fmt.Printf("%s\n", body.Text)
			}
			if delay {
				time.Sleep(3 * time.Second)
			}
		}
	}

	// Wait until disarmed
	if err == nil && actionWhenDisarmed {
		for {
			rsp, err = card.TransactionRequest(notecard.Request{Req: "card.attn"})
			if err != nil {
				fmt.Printf("%s\n", err)
			} else if rsp.Set {
				break
			}
			time.Sleep(3 * time.Second)
		}
	}

	// Wait until synced
	if err == nil && actionWhenSynced {
		req := notecard.Request{Req: "hub.sync.status"}
		req.Sync = true // Initiate sync if sync is needed
		rsp, err = card.TransactionRequest(req)
		for err == nil {
			rsp, err = card.TransactionRequest(notecard.Request{Req: "hub.sync.status"})
			if err != nil {
				fmt.Printf("%s\n", err)
				break
			}
			if rsp.Alert {
				fmt.Printf("sync error\n")
				break
			}
			if rsp.Completed > 0 {
				break
			}
			fmt.Printf("%s\n", rsp.Status)
			time.Sleep(3 * time.Second)
		}
	}

	// Turn on Notecard library debug output
	if card != nil {
		card.DebugOutput(actionVerbose, false)
	}

	// Do SKU setup before anything else, particularly because if we are going
	// to do a factory reset it needs to be done after we set up the SKU
	if err == nil && actionSetupSKU != "" && actionScan == "" {
		var requestsString string
		requestsString, err = loadRequestsString(actionSetupSKU)
		if err == nil {
			req := notecard.Request{Req: "card.setup"}
			req.Text = requestsString
			_, err = card.TransactionRequest(req)
		}
		if err == nil && !(actionFactory || actionFormat) {
			_, err = card.TransactionRequest(notecard.Request{Req: "card.restart"})
			if err == nil {
				for i := 0; i < 5; i++ {
					_, err = card.TransactionRequest(notecard.Request{Req: "hub.get"})
					if err == nil {
						break
					}
				}
			}
		}
	}

	// Factory reset & format
	verifyCompletion := false
	if err == nil && actionFormat {
		req := notecard.Request{Req: "card.restore"}
		card.TransactionRequest(req)
		verifyCompletion = true
	}
	if err == nil && actionFactory && (actionScan == "" && actionSetup == "") {
		req := notecard.Request{Req: "card.restore"}
		req.Delete = true
		_, err = card.TransactionRequest(req)
		verifyCompletion = true
	}
	if err == nil && verifyCompletion {
		for i := 0; i < 5; i++ {
			rsp, err = card.TransactionRequest(notecard.Request{Req: "hub.get"})
			if err == nil {
				break
			}
		}
	}

	if err == nil && actionInfo {

		var infoErr error
		if !actionVerbose {
			card.DebugOutput(false, false)
		}

		cardDeviceUID := ""
		cardName := ""
		cardSKU := ""
		cardVersion := ""
		rsp, err = card.TransactionRequest(notecard.Request{Req: "card.version"})
		if err == nil {
			cardDeviceUID = rsp.DeviceUID
			cardName = rsp.Name
			cardSKU = rsp.SKU
			cardVersion = rsp.Version
		}
		infoErr = accumulateInfoErr(infoErr, err)

		cardICCID := ""
		cardIMSI := ""
		cardIMEI := ""
		cardICCIDX := ""
		cardIMSIX := ""
		cardModem := ""
		rsp, err = card.TransactionRequest(notecard.Request{Req: "card.wireless"})
		if err == nil {
			cardModem = rsp.Net.ModemFirmware
			cardIMEI = rsp.Net.Imei
			cardIMSI = rsp.Net.Imsi
			cardICCID = rsp.Net.Iccid
			cardIMSIX = rsp.Net.ImsiExternal
			cardICCIDX = rsp.Net.IccidExternal
		} else if !strings.Contains(err.Error(), "{not-supported}") {
			infoErr = accumulateInfoErr(infoErr, err)
		}

		cardSN := ""
		cardHost := ""
		cardProductUID := ""
		cardSyncMode := ""
		OutboundPeriod := "-"
		InboundPeriod := "-"
		rsp, err = card.TransactionRequest(notecard.Request{Req: "hub.get"})
		if err == nil {
			cardSN = rsp.SN
			cardHost = rsp.Host
			cardProductUID = rsp.ProductUID
			cardSyncMode = rsp.Mode
			if rsp.Minutes != 0 {
				OutboundPeriod = fmt.Sprintf("%d minutes", rsp.Minutes)
			}
			if rsp.Outbound != 0 {
				OutboundPeriod = fmt.Sprintf("%d minutes", rsp.Outbound)
			}
			if rsp.OutboundV != "" {
				OutboundPeriod = rsp.OutboundV
			}
			if rsp.Hours != 0 {
				InboundPeriod = fmt.Sprintf("%d hours", rsp.Hours)
			}
			if rsp.Inbound != 0 {
				InboundPeriod = fmt.Sprintf("%d minutes", rsp.Inbound)
			}
			if rsp.InboundV != "" {
				InboundPeriod = rsp.InboundV
			}
			if cardProductUID == "" {
				cardProductUID = "*** Product UID is not set. Please use notehub.io to create a project and a product UID ***"
			}
		}
		infoErr = accumulateInfoErr(infoErr, err)

		cardVoltage := 0.0
		rsp, err = card.TransactionRequest(notecard.Request{Req: "card.voltage"})
		if err == nil {
			cardVoltage = rsp.Value
		}
		infoErr = accumulateInfoErr(infoErr, err)

		cardTemp := 0.0
		rsp, err = card.TransactionRequest(notecard.Request{Req: "card.temp"})
		if err == nil {
			cardTemp = rsp.Value
		}
		infoErr = accumulateInfoErr(infoErr, err)

		cardGPSMode := ""
		rsp, err = card.TransactionRequest(notecard.Request{Req: "card.location.mode"})
		if err == nil {
			if rsp.Status == "" {
				cardGPSMode = rsp.Mode
			} else {
				cardGPSMode = rsp.Mode + " (" + rsp.Status + ")"
			}
		}
		infoErr = accumulateInfoErr(infoErr, err)

		cardTime := ""
		rsp, err = card.TransactionRequest(notecard.Request{Req: "card.time"})
		if err == nil && rsp.Time > 0 {
			cardTime = time.Unix(int64(rsp.Time), 0).Format("2006-01-02T15:04:05Z") + " (" +
				time.Unix(int64(rsp.Time), 0).Local().Format("2006-01-02 3:04:05 PM MST") + ")"
		}
		infoErr = accumulateInfoErr(infoErr, err)

		cardLocation := ""
		rsp, err = card.TransactionRequest(notecard.Request{Req: "card.location"})
		if err == nil {
			if rsp.Latitude != 0 || rsp.Longitude != 0 {
				cardLocation = fmt.Sprintf("%f,%f (%s)", rsp.Latitude, rsp.Longitude, rsp.LocationOLC)
			}
		}
		infoErr = accumulateInfoErr(infoErr, err)

		cardBootedTime := ""
		cardStorageUsedPct := 0
		rsp, err = card.TransactionRequest(notecard.Request{Req: "card.status"})
		if err == nil {
			if rsp.Time > 0 {
				cardBootedTime = time.Unix(int64(rsp.Time), 0).Format("2006-01-02T15:04:05Z") + " (" +
					time.Unix(int64(rsp.Time), 0).Local().Format("2006-01-02 3:04:05 PM MST") + ")"
			}
			cardStorageUsedPct = int(rsp.Storage)
		}
		infoErr = accumulateInfoErr(infoErr, err)

		cardSyncedTime := ""
		rsp, err = card.TransactionRequest(notecard.Request{Req: "hub.sync.status"})
		if err == nil && rsp.Time > 0 {
			cardSyncedTime = time.Unix(int64(rsp.Time), 0).Format("2006-01-02T15:04:05Z") + " (" +
				time.Unix(int64(rsp.Time), 0).Local().Format("2006-01-02 3:04:05 PM MST") + ")"
		}
		infoErr = accumulateInfoErr(infoErr, err)

		cardServiceStatus := ""
		rsp, err = card.TransactionRequest(notecard.Request{Req: "hub.status"})
		if err == nil {
			cardServiceStatus = rsp.Status
			if rsp.Connected {
				cardServiceStatus += " (connected)"
			}
		}
		infoErr = accumulateInfoErr(infoErr, err)

		cardProvisionedTime := ""
		cardUsedBytes := ""
		rsp, err = card.TransactionRequest(notecard.Request{Req: "card.usage.get"})
		if err == nil {
			if rsp.Time > 0 {
				cardProvisionedTime = time.Unix(int64(rsp.Time), 0).Format("2006-01-02T15:04:05Z") + " (" +
					time.Unix(int64(rsp.Time), 0).Local().Format("2006-01-02 3:04:05 PM MST") + ")"
			}
			cardUsedBytes = fmt.Sprint(int(rsp.BytesSent + rsp.BytesReceived))
		} else if strings.Contains(err.Error(), "{not-supported}") {
			err = nil
		}
		infoErr = accumulateInfoErr(infoErr, err)

		cardEnv := ""
		rsp, err = card.TransactionRequest(notecard.Request{Req: "env.get"})
		if err == nil {
			cardEnvBytes, _ := note.JSONMarshalIndent(rsp.Body, "                          ", "  ")
			cardEnv = string(cardEnvBytes)
			cardEnv = strings.TrimSuffix(cardEnv, "\n")
		}
		infoErr = accumulateInfoErr(infoErr, err)

		cardNotefiles := ""
		rsp, err = card.TransactionRequest(notecard.Request{Req: "file.changes"})
		if err == nil {
			if rsp.FileInfo != nil {
				for notefileID, info := range *rsp.FileInfo {
					if cardNotefiles != "" {
						cardNotefiles += ", "
					}
					if info.Changes > 0 {
						cardNotefiles += fmt.Sprintf("%s (%d)", notefileID, info.Changes)
					} else {
						cardNotefiles += notefileID
					}
				}
			}
		}
		infoErr = accumulateInfoErr(infoErr, err)

		fmt.Printf("\n%s\n", cardName)
		fmt.Printf("              ProductUID: %s\n", cardProductUID)
		fmt.Printf("               DeviceUID: %s\n", cardDeviceUID)
		fmt.Printf("           Serial Number: %s\n", cardSN)
		fmt.Printf("            Notehub Host: %s\n", cardHost)
		fmt.Printf("        Firmware Version: %s\n", cardVersion)
		fmt.Printf("                     SKU: %s\n", cardSKU)
		if cardModem != "" {
			fmt.Printf("                   Modem: %s\n", cardModem)
			fmt.Printf("                   ICCID: %s\n", cardICCID)
			fmt.Printf("                    IMSI: %s\n", cardIMSI)
			fmt.Printf("                    IMEI: %s\n", cardIMEI)
		}
		if cardICCIDX != "" {
			fmt.Printf("          External ICCID: %s\n", cardICCIDX)
			fmt.Printf("           External IMSI: %s\n", cardIMSIX)
		}
		if cardProvisionedTime != "" {
			fmt.Printf("             Provisioned: %s\n", cardProvisionedTime)
		}
		if cardUsedBytes != "" {
			fmt.Printf("       Used Over-the-Air: %s bytes\n", cardUsedBytes)
		}
		fmt.Printf("               Sync Mode: %s\n", cardSyncMode)
		fmt.Printf("    Sync Outbound Period: %s\n", OutboundPeriod)
		fmt.Printf("          Inbound Period: %s\n", InboundPeriod)
		fmt.Printf("          Notehub Status: %s\n", cardServiceStatus)
		fmt.Printf("             Last Synced: %s\n", cardSyncedTime)
		fmt.Printf("                 Voltage: %0.02fV\n", cardVoltage)
		fmt.Printf("             Temperature: %0.02fC\n", cardTemp)
		fmt.Printf("                GPS Mode: %s\n", cardGPSMode)
		fmt.Printf("                Location: %s\n", cardLocation)
		fmt.Printf("            Current Time: %s\n", cardTime)
		fmt.Printf("               Boot Time: %s\n", cardBootedTime)
		fmt.Printf("               Notefiles: %s\n", cardNotefiles)
		fmt.Printf("   Notefile Storage Used: %d%%\n", cardStorageUsedPct)
		fmt.Printf("                     Env: %v\n", cardEnv)

		err = infoErr
	}

	if err == nil && actionProduct != "" {
		_, err = card.TransactionRequest(notecard.Request{Req: "hub.set", ProductUID: actionProduct})
	}

	if err == nil && actionSN != "" {
		_, err = card.TransactionRequest(notecard.Request{Req: "hub.set", SN: actionSN})
	}

	if err == nil && actionHub != "" {
		_, err = card.TransactionRequest(notecard.Request{Req: "hub.set", Host: actionHub})
		lib.ConfigSetHub(actionHub)
	}

	if err == nil && actionSideload != "" && actionScan == "" {
		err = dfuSideload(actionSideload, actionVerbose)
	}

	if err == nil && actionDFUPackage != "" {
		err = dfuPackage(actionVerbose, actionOutput, actionDFUPackage, flag.Args())
		actionRequest = ""
	}

	// If the user has provided a JSON schema URL, we need to clear the cache
	// and re-initialize the schema.  This is because the schema URL may have
	// changed, and we need to make sure that the schema is up to date.
	json_provided := false
	for _, arg := range os.Args {
		if arg == "-json-schema-url" {
			json_provided = true
			break
		}
	}
	if err == nil && json_provided {
		clearCache()
		url := lib.Config.SchemaUrl
		if url == "" {
			url = defaultJsonSchemaUrl
		}
		err = initSchema(url)
	}

	if err == nil && actionRequest != "" {
		if err == nil {
			var rspJSON []byte
			var req, rsp notecard.Request
			note.JSONUnmarshal([]byte(actionRequest), &req)

			if !actionForce {
				err = validateRequest([]byte(actionRequest), lib.Config.SchemaUrl)
				if err != nil {
					goto done
				}
			}

			// If we want to read the payload from a file, do so
			if actionInput != "" {
				var contents []byte
				contents, err = ioutil.ReadFile(actionInput)
				if err == nil {
					req.Payload = &contents
				}
			}

			// Perform the transaction and do special handling for binary
			if req.Req == "card.binary.get" {
				expectedMD5 := req.Status
				rsp, err = card.TransactionRequest(req)
				if err == nil {
					var rspBytes []byte
					rspBytes, err = card.ReceiveBytes()
					if err == nil {
						rspBytes = bytes.TrimSuffix(rspBytes, []byte("\n"))
						rspBytes, err = notecard.CobsDecode(rspBytes, byte('\n'))
						if err == nil {
							actualMD5 := fmt.Sprintf("%x", md5.Sum(rspBytes))
							if expectedMD5 != actualMD5 {
								err = fmt.Errorf("actual MD5 %s != supplied 'status' field %s", actualMD5, expectedMD5)
							} else {
								rsp.Payload = &rspBytes
								rsp.Cobs = 0
							}
						}
					}
				}
			} else if req.Req == "card.binary.put" && (req.Body == nil || len(*req.Body) == 0) {
				payload := *req.Payload
				actualMD5 := fmt.Sprintf("%x", md5.Sum(payload))
				if req.Status != "" && !strings.EqualFold(req.Status, actualMD5) {
					err = fmt.Errorf("actual MD5 %s != supplied 'status' field %s", actualMD5, req.Status)
				} else {
					req.Status = actualMD5
					payload, err = notecard.CobsEncode(payload, byte('\n'))
					if err == nil {
						req.Payload = nil
						req.Cobs = int32(len(payload))
						rsp, err = card.TransactionRequest(req)
						if err == nil {
							payload = append(payload, byte('\n'))
							err = card.SendBytes(payload)
						}
					}
				}
			} else {
				actionRequest = strings.ReplaceAll(actionRequest, "\\n", "\n")
				rspJSON, err = card.TransactionJSON([]byte(actionRequest))
				if err == nil {
					_ = note.JSONUnmarshal(rspJSON, &rsp)
				}
			}

			// Write the payload to an output file if appropriate
			if err == nil && actionOutput != "" {
				if rsp.Payload != nil {
					err = ioutil.WriteFile(actionOutput, *rsp.Payload, 0644)
					if err != nil {
						rsp.Payload = nil
					}
				}
			}

			// Output the response to the console
			if !actionVerbose {
				if err == nil {
					if actionPretty {
						rspJSON, _ = note.JSONMarshalIndent(rsp, "", "    ")
					} else {
						rspJSON, _ = note.JSONMarshal(rsp)
					}
					fmt.Printf("%s\n", rspJSON)
				}
			}
		}
	}

	if err == nil && actionLog != "" {
		_, err = card.TransactionRequest(notecard.Request{Req: "hub.log", Text: actionLog})
	}

	if err == nil && actionSync {
		_, err = card.TransactionRequest(notecard.Request{Req: "hub.sync"})
	}

	if err == nil && actionSetup != "" && actionScan == "" {
		var requests []map[string]interface{}
		requests, err = loadRequests(actionSetup)
		if err == nil {
			card.DebugOutput(true, false)
			err = processRequests(actionFactory, requests)
		}
	}

	if err == nil && actionScan != "" {
		err = scan(actionVerbose, actionFactory, actionSetup, actionSetupSKU, actionProvision, actionFactory, actionSideload, actionScan)
	}

	if err == nil && actionCommtest {

		// Turn off debug output
		card.DebugOutput(false, false)

		// Turn off tracing because it can interfere with our rapid transaction I/O
		card.TransactionRequest(notecard.Request{Req: "card.io", Mode: "trace-off"})

		// Go into a high-frequency transaction loop
		transactions := 0
		began := time.Now()
		lastMessage := time.Now()
		for {
			_, err = card.TransactionRequest(notecard.Request{Req: "card.version"})
			if err != nil {
				break
			}
			transactions++
			if time.Since(lastMessage).Seconds() > 2 {
				lastMessage = time.Now()
				fmt.Printf("%d successful transactions (%0.2f/sec)\n", transactions, float64(transactions)/time.Since(began).Seconds())
			}
		}
	}

	if err == nil && actionTrace {
		err = card.Trace()
	}

	if err == nil && actionPlayground {
		os.Exit(NewREPL(card).Start())
	}

	if err == nil && actionEcho != 0 {
		err = echo(actionEcho)
	}

	if err == nil && actionVersion {
		fmt.Printf("Notecard CLI Version: %s\n", version)
	}

	if err == nil && actionExplore {
		err = explore(actionReserved, actionPretty)
	}

done:
	// Process errors
	if err != nil {
		if actionRequest != "" && !actionVerbose {
			jerr := map[string]interface{}{}
			jerr["err"] = err.Error()
			jj, _ := note.JSONMarshal(jerr)
			fmt.Printf("%s\n", string(jj))
		} else {
			fmt.Printf("%s\n", err)
		}
		os.Exit(exitFail)
	}
}

func accumulateInfoErr(infoErr error, newErr error) error {
	if newErr == nil {
		return infoErr
	}
	if infoErr == nil {
		return newErr
	}
	return fmt.Errorf("%s\n%s", infoErr, newErr)
}<|MERGE_RESOLUTION|>--- conflicted
+++ resolved
@@ -60,7 +60,6 @@
 			Name:        "comm",
 			Description: "Communication & Debug",
 			Flags: []*flag.Flag{
-<<<<<<< HEAD
 				lib.GetFlagByName("verbose"),
 				lib.GetFlagByName("pretty"),
 				lib.GetFlagByName("req"),
@@ -68,16 +67,7 @@
 				lib.GetFlagByName("output"),
 				lib.GetFlagByName("fast"),
 				lib.GetFlagByName("trace"),
-=======
-				getFlagByName("verbose"),
-				getFlagByName("pretty"),
-				getFlagByName("req"),
-				getFlagByName("input"),
-				getFlagByName("output"),
-				getFlagByName("fast"),
-				getFlagByName("trace"),
-				getFlagByName("force"),
->>>>>>> df17233b
+				lib.GetFlagByName("force"),
 			},
 		},
 		{
@@ -116,16 +106,10 @@
 			Name:        "cli",
 			Description: "CLI Configuration",
 			Flags: []*flag.Flag{
-<<<<<<< HEAD
 				lib.GetFlagByName("interface"),
 				lib.GetFlagByName("port"),
 				lib.GetFlagByName("portconfig"),
-=======
-				getFlagByName("interface"),
-				getFlagByName("port"),
-				getFlagByName("portconfig"),
-				getFlagByName("json-schema-url"),
->>>>>>> df17233b
+				lib.GetFlagByName("json-schema-url"),
 			},
 		},
 		{
